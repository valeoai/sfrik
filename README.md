# SFRIK: Self-supervised learning with rotation-invariant kernels

<<<<<<< HEAD
TODO: Add pretrained models (tous), check code pour les autres évaluations transfer learning. A la fin: update sur software heritage

This repository provides a PyTorch implementation and pretrained models for SFRIK. More details can be found in the paper:

**Self-supervised learning with rotation-invariant kernels**, ICLR 2023 [[arXiv](https://arxiv.org/abs/2208.00789)]  
by _Léon Zheng_, _Gilles Puy_, _Elisa Riccietti_, _Patrick Pérez_, _Rémi Gribonval_.

![SFRIK](./img/sfrik-overview.png)

If you find this repository useful in your research, please cite:
```
@inproceedings{
  zheng2023selfsupervised,
  title={Self-supervised learning with rotation-invariant kernels},
  author={L{\'e}on Zheng and Gilles Puy and Elisa Riccietti and Patrick Perez and R{\'e}mi Gribonval},
  booktitle={International Conference on Learning Representations},
  year={2023},
  url={https://openreview.net/forum?id=8uu6JStuYm}
}
```
=======
This repository provides a PyTorch implementation and pretrained models for SFRIK, as described in the paper [Self-supervised learning with rotation-invariant kernels](https://arxiv.org/abs/2208.00789).\
Léon Zheng, Gilles Puy, Elisa Riccietti, Patrick Pérez, Rémi Gribonval.
>>>>>>> 6bd2d48f


## Pretrained models

We provide our pretrained ResNet-50 backbone pretrained on full ImageNet during 200 epochs 
with SFRIK (truncation order L=3, embedding dimension q=32768).

| Method | Epochs | Batch-size | Dataset | ImageNet linear acc. | Pretrained weights (backbone only) | Full checkpoint
|----------------|-------------------|---------------------|--------------------|--------------------|--------------------|
| SFRIK (L=3, q=32768) | 200 | 2048 | ImageNet | 70.3 | [ResNet50](https://github.com/valeoai/sfrik/releases/download/v0.1.0/sfrik_32k_in1000_200ep_r50_backbone.pth) | [Part 1](https://github.com/valeoai/sfrik/releases/download/v0.1.0/sfrik_32k_in1000_200ep_r50_last_ckpaa) / [Part 2](https://github.com/valeoai/sfrik/releases/download/v0.1.0/sfrik_32k_in1000_200ep_r50_last_ckpab) / [Part 3](https://github.com/valeoai/sfrik/releases/download/v0.1.0/sfrik_32k_in1000_200ep_r50_last_ckpac) |

The last checkpoint is split into 3 files, named ``sfrik_32k_in1000_200ep_r50_last_ckpaa``, ``sfrik_32k_in1000_200ep_r50_last_ckpab`` and ``sfrik_32k_in1000_200ep_r50_last_ckpac``. 
After downloading all three parts, use the command ``cat sfrik_32k_in1000_200ep_r50_last_ckp* > sfrik_32k_in1000_200ep_r50_last_ckp.tar.gz`` to rebuild the complete archive file.


## Pretraining code

### Specification of dependencies
This current implementation requires:
* Python 3.9.7
* PyTorch 1.10.0
* torchvision
* CUDA 10.2
* Other dependencies: pandas, numpy, PIL

Make sure that you have installed the source code of the repository before running pretraining and evaluation scripts.
```
pip install -e .
```

### Pretraining on full ImageNet-1000 with ResNet50 backbone

#### Single node pretraining
  
  We pretrain a ResNet50 backbone with SFRIK during 200 epochs.
  We use 8 GPUs (32GB of memory) for a batch size of 2048. The MLP projection head has 
  two hidden layers of size 8192, and an output layer of size 32768.
  Each image is augmented into two views following image augmentations from [VICReg](https://arxiv.org/abs/2105.04906).
  ```
  python -m torch.distributed.launch --nproc_per_node=8 main_ssl_methods.py \
      --dataset ImageNet \
      --data-dir $IMAGENET_PATH \
      --size 224 \
      --augmentations "VICReg" \
      --arch "resnet50" \
      --mlp 8192-8192-32768 \
      --epochs 200 \
      --batch-size 2048 \
      --base-lr 0.4 \
      --ssl-method "SFRIK" \
      --sfrik-sim-coeff 40000.0 \
      --sfrik-mmd-coeff 1.0 \
      --sfrik-weights 1.0-40.0-40.0
  ```

#### Multi-node pretraining using SLURM
  
  The setting is the same as the previous one, but instead of a single node with 8 GPUs, we use 2 nodes of 4 GPUs each.
  ```
  sbatch ./scripts/sfrik_in1000_r50_200ep_bs2048_pretrain.sh
  ```

### Pretraining on smaller dataset with ResNet18 backbone

SFRIK can be pretrained on smaller datasets like STL10 and a 20% subset of ImageNet train set.
In the following examples, a ResNet18 backbone is pretrained with SFRIK during 100 epochs with a batch size of 2048. 
The MLP projection head has two hidden layers and an output layer of size 8192.
Each image is augmented into two views. 

* Pretraining on STL10 with ResNet18 on 1 GPU. 
  We use image augmentations from [Alignment & Uniformity on the Hypersphere](https://arxiv.org/abs/2005.10242).
  ```
  python -m torch.distributed.launch --nproc_per_node=1 main_ssl_methods.py \
      --dataset STL10 \
      --data-dir $STL10_PATH \
      --size 64 \
      --augmentations "AUH" \
      --arch "resnet18" \
      --mlp 8192-8192-8192 \
      --epochs 100 \
      --batch-size 2048 \
      --base-lr 1.2 \
      --ssl-method "SFRIK" \
      --sfrik-sim-coeff 4000.0 \
      --sfrik-mmd-coeff 1.0 \
      --sfrik-weights 1.0-40.0-40.0 
  ```

* Pretraining on a 20% subset of ImageNet (260 images per class, 1000 classes) 
  with ResNet18 on 4 GPUs with 32GB of memory each for a batch size of 2048 (single node training). 
  We use image augmentations from [VICReg](https://arxiv.org/abs/2105.04906).
  ```
  python -m torch.distributed.launch --nproc_per_node=4 main_ssl_methods.py \
      --dataset ImageNet \
      --subset 260 \
      --data-dir $IMAGENET_PATH \
      --size 224 \
      --augmentations "VICReg" \
      --arch "resnet18" \
      --mlp 8192-8192-8192 \
      --epochs 100 \
      --batch-size 2048 \
      --base-lr 1.2 \
      --ssl-method "SFRIK" \
      --sfrik-sim-coeff 4000.0 \
      --sfrik-mmd-coeff 1.0 \
      --sfrik-weights 1.0-40.0-40.0
  ```

### Comparison to baselines: SimCLR, Alignment & Uniformity, VICReg
Our code proposes a comparison of SFRIK to other self-supervised learning methods in a controlled 
experimental setting, as described in the [paper](https://arxiv.org/abs/2208.00789). In the following examples, we pretrain a ResNet18 backbone 
during 100 epochs with a batch size of 2048, on a single node with 4 GPUs (32GB of memory each).
We use image augmentations from [VICReg](https://arxiv.org/abs/2105.04906).

* [SimCLR](https://arxiv.org/abs/2002.05709) (reimplemented by ourselves in ``src/sfrik/ssl.py``)
    ```
    python -m torch.distributed.launch --nproc_per_node=4 main_ssl_methods.py \
        --dataset ImageNet \
        --subset 260 \
        --data-dir $IMAGENET_PATH \
        --size 224 \
        --augmentations "VICReg" \
        --arch "resnet18" \
        --mlp 8192-8192-8192 \
        --epochs 100 \
        --batch-size 2048 \
        --base-lr 0.8 \
        --ssl-method "SimCLR" \
        --simclr-temp 0.15 \
    ```

* [Alignment & Uniformity on the Hypersphere](https://arxiv.org/abs/2005.10242) 
  (AUH, reimplemented by ourselves in ``src/sfrik/ssl.py``)
    ```
    python -m torch.distributed.launch --nproc_per_node=4 main_ssl_methods.py \
        --dataset ImageNet \
        --subset 260 \
        --data-dir $IMAGENET_PATH \
        --size 224 \
        --augmentations "VICReg" \
        --arch "resnet18" \
        --mlp 8192-8192-8192 \
        --epochs 100 \
        --batch-size 2048 \
        --base-lr 1.0 \
        --ssl-method "AUH" \
        --auh-sim-coeff 3000.0 \
        --auh-unif-coeff 1.0 \
        --auh-scale 2.5 \
    ```

* [VICReg](https://arxiv.org/abs/2105.04906) 
  (implementation from [official code](https://github.com/facebookresearch/vicreg))
    ```
    python -m torch.distributed.launch --nproc_per_node=4 main_ssl_methods.py \
        --dataset ImageNet \
        --subset 260 \
        --data-dir $IMAGENET_PATH \
        --size 224 \
        --augmentations "VICReg" \
        --arch "resnet18" \
        --mlp 8192-8192-8192 \
        --epochs 100 \
        --batch-size 2048 \
        --base-lr 0.7 \
        --ssl-method "VICReg" \
        --vicreg-sim-coeff 10.0 \
        --vicreg-std-coeff 10.0 \
        --vicreg-cov-coeff 1.0 \
    ```

### Variation: pretraining with multicrop augmentations
Instead of using two-views image augmentations, SFRIK can be pretrained with multicrop image augmentations.

* [OBoW](https://arxiv.org/abs/2012.11552) multicrop image augmentation
    ```
    python -m torch.distributed.launch --nproc_per_node=4 main_ssl_methods.py \
        --dataset ImageNet \
        --subset 260 \
        --data-dir $IMAGENET_PATH \
        --augmentations "OBoW" \
        --num_img_crops 2 \
        --image_crop_size 160 \
        --num_img_patches 5 \
        --img_patch_size 96 \
        --reg_small "True" \
        --arch "resnet18" \
        --mlp 8192-8192-8192 \
        --epochs 100 \
        --batch-size 2048 \
        --base-lr 1.2 \
        --ssl-method "SFRIK" \
        --sfrik-sim-coeff 4000.0 \
        --sfrik-mmd-coeff 1.0 \
        --sfrik-weights 1.0-40.0-40.0 \
    ```

* [SwAV](https://arxiv.org/abs/2006.09882) multicrop image augmentation
    ```
    python -m torch.distributed.launch --nproc_per_node=4 main_ssl_methods.py \
        --dataset ImageNet \
        --subset 260 \
        --data-dir $IMAGENET_PATH \
        --augmentations "SwAV" \
        --nmb_crops 2 6 \
        --size_crops 224 96 \
        --min_scale_crops 0.14 0.05 \
        --max_scale_crops 1.0 0.14 \
        --general_indices 0 1 \
        --reg_small "False" \
        --arch "resnet18" \
        --mlp 8192-8192-8192 \
        --epochs 100 \
        --batch-size 2048 \
        --base-lr 1.2 \
        --ssl-method "SFRIK" \
        --sfrik-sim-coeff 4000.0 \
        --sfrik-mmd-coeff 1.0 \
        --sfrik-weights 1.0-40.0-40.0 \
    ```

## Evaluation code
Pretrained models can be evaluated by linear probing, semi-supervised learning and weighted kNN evaluation.

### Linear probing on ImageNet
We evaluate our pretrained SFRIK model by linear probing on ImageNet, where the weights of the pretrained backbone is fixed.
The linear head is trained over 100 epochs with a batch size of 256 on 1 GPU.
During training, each image is augmented by a random cropping followed by a random horizontal flip.
The test set is the usual validation set of ImageNet.
```
python evaluate.py \
    --data-dir $IMAGENET_PATH \
    --train-percent 100 \
    --val-dataset "val" \
    --pretrained $BACKBONE_PATH \
    --arch "resnet50" \
    --epochs 100 \
    --batch-size 256 \
    --weight-decay 0.000001 \
    --lr-head 0.4 \
    --weights "freeze"
```

For linear probing on IN20%, add the option ``--subset 260`` in the previous command line. 

### Semi-supervised learning on ImageNet
The pretrained backbone is fine-tuned during a small number of epochs, 
using 1% or 10% of labeled images from the training set.
Both the linear head and the backbone are trained during 20 epochs, with a batch size of 256 on 1 GPU.
We use the same augmentations as in linear probing during training.

* 1% of labels

```
python evaluate.py \
    --data-dir $IMAGENET_PATH \
    --train-percent 1 \
    --val-dataset "val" \
    --pretrained $BACKBONE_PATH \
    --arch "resnet50" \
    --epochs 20 \
    --batch-size 256 \
    --weight-decay 0.0 \
    --lr-backbone 0.004 \
    --lr-head 1.0 \
    --weights "finetune"
```

* 10% of labels

```
python evaluate.py \
    --data-dir $IMAGENET_PATH \
    --train-percent 10 \
    --val-dataset "val" \
    --pretrained $BACKBONE_PATH \
    --arch "resnet50" \
    --epochs 20 \
    --batch-size 256 \
    --weight-decay 0.0 \
    --lr-backbone 0.02 \
    --lr-head 0.1 \
    --weights "finetune"
```

### KNN evaluation on ImageNet / STL10

For weighted kNN evaluation, we need to extract features from the train and test dataset.
The features from ImageNet train set and validation set can be extracted using the following script:
```
python -m torch.distributed.launch --nproc_per_node=1 extract_features.py \
    --dataset ImageNet \
    --val-dataset "val" \
    --data-dir $IMAGENET_PATH \
    --exp-dir $EXTRACTION_DIR \
    --arch "resnet50" \
    --pretrained $BACKBONE_PATH
```

Then we can run weighted kNN classification using the previously extracted features. 
```
python knn_eval.py \
    --dataset ImageNet \
    --extraction-dir $EXTRACTION_DIR \
    --nb_knn 10 20 100 200 \
    --temperature 0.07
```

Note that we can perform KNN evaluation on other smaller dataset (20% subset of ImageNet, STL10).

### Logistic regression on extracted features
In linear probing, when images are not augmented during training, we can first extract all the features
of the dataset using the fixed backbone, by running the script ``extract_features.py`` as previously described. 
Then, we can learn the linear head using these extracted features, 
which is equivalent to perform logistic regression on these extracted features. 
This variation of linear probing without image augmentation makes the evaluation much faster.

Use the following script to run logistic regression on the previously extracted features.
The linear head is trained during 100 epochs, with a batch size of 256 on 1 GPU.

```
python logistic_regression.py \
    --dataset ImageNet \
    --extraction-dir $EXTRACTION_DIR \
    --epochs 100 \
    --batch-size 256 \
    --weight-decay 0.000001 \
    --lr-head 0.4
```

## Hyperparameter tuning on a separate validation set
For a rigorous comparison of all pretraining methods on IN20%,
all hyperparameters are tuned on a separate validation set, which consists in an other 20 % subset of ImageNet train set.
See the [paper](https://arxiv.org/abs/2208.00789) for more details. 
The construction of this separate validation set is implemented in ``sfrik/dataset.py``.

To evaluate models on this validation set instead of the usual ImageNet validation set 
(which is kept only for final evaluation), replace the option ``--val-dataset "val"`` by ``--val-dataset "train"`` 
and add ``--val-subset 260``. 
For instance, to evaluate a ResNet18 backbone pretrained with SFRIK on IN20% by linear probing on this 
separate validation set, run:

```
python evaluate.py \
    --data-dir $IMAGENET_PATH \
    --subset 260 \
    --train-percent 100 \
    --val-dataset "train" \
    --val-subset 260 \
    --pretrained $BACKBONE_PATH \
    --arch "resnet18" \
    --epochs 100 \
    --batch-size 256 \
    --weight-decay 0.000001 \
    --lr-head 0.4 \
    --weights "freeze"
```

At the end of hyperparameter tuning, one can save the checkpoint of the model that yields the highest top-1 accuracy
on this separate validation set, and evaluate the final model (fixed backbone + trained linear head) on the usual ImageNet validation set that 
has never been seen during hyperparameter tuning, using the options ``--val-dataset "val"`` and ``--only-inference``.

```
python evaluate.py \
    --data-dir $IMAGENET_PATH \
    --subset 260 \
    --train-percent 100 \
    --val-dataset "val" \
    --only-inference \
    --pretrained $BACKBONE_PATH \
    --ckp-path $CHECKPOINT_PATH \
    --arch "resnet18"
```

## Acknowledgement
This repository is built on [VICReg](https://github.com/facebookresearch/vicreg) repository.
The script for kNN evaluation comes from [DINO](https://github.com/facebookresearch/dino).
The construction of the 20% subset of ImageNet comes from [OBoW](https://github.com/valeoai/obow).
The subsets of 1% and 10% labeled ImageNet dataset for semi-supervised learning comes from 
[SimCLR](https://github.com/google-research/simclr). Implementation of multicrop image augmentations comes
from [OBoW](https://github.com/valeoai/obow) and [SwAV](https://github.com/facebookresearch/swav).

## License
<<<<<<< HEAD
This code is released under the [Apache 2.0 license](./LICENSE).
=======
This code is released under the [Apache 2.0 license](./LICENSE).

## Citation
If you find this repository useful in your research, please cite:
```
@inproceedings{zheng2022sfrik,
  author  = {Léon Zheng and Gilles Puy and Elisa Riccietti and Patrick Pérez and Rémi Gribonval},
  title   = {Self-supervised learning with rotation-invariant kernels},
  booktitle = {arXiV preprint 2208.00789},
  year    = {2022},
}
```
>>>>>>> 6bd2d48f
<|MERGE_RESOLUTION|>--- conflicted
+++ resolved
@@ -1,7 +1,4 @@
 # SFRIK: Self-supervised learning with rotation-invariant kernels
-
-<<<<<<< HEAD
-TODO: Add pretrained models (tous), check code pour les autres évaluations transfer learning. A la fin: update sur software heritage
 
 This repository provides a PyTorch implementation and pretrained models for SFRIK. More details can be found in the paper:
 
@@ -21,11 +18,6 @@
   url={https://openreview.net/forum?id=8uu6JStuYm}
 }
 ```
-=======
-This repository provides a PyTorch implementation and pretrained models for SFRIK, as described in the paper [Self-supervised learning with rotation-invariant kernels](https://arxiv.org/abs/2208.00789).\
-Léon Zheng, Gilles Puy, Elisa Riccietti, Patrick Pérez, Rémi Gribonval.
->>>>>>> 6bd2d48f
-
 
 ## Pretrained models
 
@@ -409,19 +401,4 @@
 from [OBoW](https://github.com/valeoai/obow) and [SwAV](https://github.com/facebookresearch/swav).
 
 ## License
-<<<<<<< HEAD
-This code is released under the [Apache 2.0 license](./LICENSE).
-=======
-This code is released under the [Apache 2.0 license](./LICENSE).
-
-## Citation
-If you find this repository useful in your research, please cite:
-```
-@inproceedings{zheng2022sfrik,
-  author  = {Léon Zheng and Gilles Puy and Elisa Riccietti and Patrick Pérez and Rémi Gribonval},
-  title   = {Self-supervised learning with rotation-invariant kernels},
-  booktitle = {arXiV preprint 2208.00789},
-  year    = {2022},
-}
-```
->>>>>>> 6bd2d48f
+This code is released under the [Apache 2.0 license](./LICENSE).